# Copyright (C) 2011 Linaro Limited
#
# Author: Michael Hudson-Doyle <michael.hudson@linaro.org>
# Author: Paul Larson <paul.larson@linaro.org>
#
# This file is part of LAVA Dispatcher.
#
# LAVA Dispatcher is free software; you can redistribute it and/or modify
# it under the terms of the GNU General Public License as published by
# the Free Software Foundation; either version 2 of the License, or
# (at your option) any later version.
#
# LAVA Dispatcher is distributed in the hope that it will be useful,
# but WITHOUT ANY WARRANTY; without even the implied warranty of
# MERCHANTABILITY or FITNESS FOR A PARTICULAR PURPOSE.  See the
# GNU General Public License for more details.
#
# You should have received a copy of the GNU General Public License
# along
# with this program; if not, see <http://www.gnu.org/licenses>.

import contextlib
import logging
import os
import time
import re

import pexpect

from lava_dispatcher.device import boot_options
from lava_dispatcher import tarballcache

from lava_dispatcher.client.base import (
    NetworkCommandRunner,
)
from lava_dispatcher.device.target import (
    Target
)
from lava_dispatcher.downloader import (
    download_image,
    download_with_retry,
)
from lava_dispatcher.errors import (
    NetworkError,
    CriticalError,
    OperationFailed,
)
from lava_dispatcher.utils import (
    connect_to_serial,
    mk_targz,
    string_to_list,
    rmtree,
    mkdtemp,
    extract_targz,
)
from lava_dispatcher.client.lmc_utils import (
    generate_image,
    image_partition_mounted,
)


class MasterImageTarget(Target):

    MASTER_PS1 = ' [rc=$(echo \$?)]# '
    MASTER_PS1_PATTERN = ' \[rc=(\d+)\]# '

    def __init__(self, context, config):
        super(MasterImageTarget, self).__init__(context, config)

        # Update variable according to config file
        self.MASTER_PS1 = self.config.master_str + self.MASTER_PS1
        self.MASTER_PS1_PATTERN = self.config.master_str + self.MASTER_PS1_PATTERN

        Target.android_deployment_data['boot_cmds'] = 'boot_cmds_android'
        Target.ubuntu_deployment_data['boot_cmds'] = 'boot_cmds'
        Target.oe_deployment_data['boot_cmds'] = 'boot_cmds_oe'
        Target.fedora_deployment_data['boot_cmds'] = 'boot_cmds'

        # used for tarballcache logic to get proper boot_cmds
        Target.ubuntu_deployment_data['data_type'] = 'ubuntu'
        Target.oe_deployment_data['data_type'] = 'oe'
        Target.fedora_deployment_data['data_type'] = 'fedora'
        self.target_map = {
            'android': Target.android_deployment_data,
            'oe': Target.oe_deployment_data,
            'ubuntu': Target.ubuntu_deployment_data,
            'fedora': Target.fedora_deployment_data,
        }

        self.master_ip = None
        self.device_version = None

        if config.pre_connect_command:
            self.context.run_command(config.pre_connect_command)

        self.proc = connect_to_serial(self.context)

    def get_device_version(self):
        return self.device_version

    def power_on(self):
        self._boot_linaro_image()
        return self.proc

    def power_off(self, proc):
        # we always leave master image devices powered on
        pass

    def deploy_linaro(self, hwpack, rfs, bootloader):
        self.boot_master_image()

        image_file = generate_image(self, hwpack, rfs, self.scratch_dir, bootloader)
        (boot_tgz, root_tgz, data) = self._generate_tarballs(image_file)

        self._read_boot_cmds(boot_tgz=boot_tgz)
        self._deploy_tarballs(boot_tgz, root_tgz)

    def deploy_android(self, boot, system, userdata):
        self.boot_master_image()

        sdir = self.scratch_dir
        boot = download_image(boot, self.context, sdir, decompress=False)
        system = download_image(system, self.context, sdir, decompress=False)
        data = download_image(userdata, self.context, sdir, decompress=False)

        with self._as_master() as master:
            self._format_testpartition(master, 'ext4')
            self._deploy_android_tarballs(master, boot, system, data)

            if master.has_partition_with_label('userdata') and \
                    master.has_partition_with_label('sdcard'):
                _purge_linaro_android_sdcard(master)

        self.deployment_data = Target.android_deployment_data

    def _deploy_android_tarballs(self, master, boot, system, data):
        tmpdir = self.context.config.lava_image_tmpdir
        url = self.context.config.lava_image_url

        boot = boot.replace(tmpdir, '')
        system = system.replace(tmpdir, '')
        data = data.replace(tmpdir, '')

        boot_url = '/'.join(u.strip('/') for u in [url, boot])
        system_url = '/'.join(u.strip('/') for u in [url, system])
        data_url = '/'.join(u.strip('/') for u in [url, data])

        _deploy_linaro_android_boot(master, boot_url, self)
        _deploy_linaro_android_system(master, system_url)
        _deploy_linaro_android_data(master, data_url)

    def deploy_linaro_prebuilt(self, image):
        self.boot_master_image()

        if self.context.job_data.get('health_check', False):
            (boot_tgz, root_tgz, data) = tarballcache.get_tarballs(
                self.context, image, self.scratch_dir, self._generate_tarballs)
            self.deployment_data = self.target_map[data]
        else:
            image_file = download_image(image, self.context, self.scratch_dir)
            (boot_tgz, root_tgz, data) = self._generate_tarballs(image_file)

        self._read_boot_cmds(boot_tgz=boot_tgz)
        self._deploy_tarballs(boot_tgz, root_tgz)

    def _deploy_tarballs(self, boot_tgz, root_tgz):
        tmpdir = self.context.config.lava_image_tmpdir
        url = self.context.config.lava_image_url

        boot_tarball = boot_tgz.replace(tmpdir, '')
        root_tarball = root_tgz.replace(tmpdir, '')
        boot_url = '/'.join(u.strip('/') for u in [url, boot_tarball])
        root_url = '/'.join(u.strip('/') for u in [url, root_tarball])
        with self._as_master() as master:
            self._format_testpartition(master, 'ext4')
            try:
                _deploy_linaro_rootfs(master, root_url)
                _deploy_linaro_bootfs(master, boot_url)
            except:
                logging.exception("Deployment failed")
                raise CriticalError("Deployment failed")

    def _rewrite_partition_number(self, matchobj):
        """ Returns the partition number after rewriting it to
        n + testboot_offset.
        """
        boot_device = str(self.config.boot_device)
        testboot_offset = self.config.testboot_offset
        partition = int(matchobj.group('partition')) + testboot_offset
        return ' ' + boot_device + ':' + str(partition) + ' '

    def _rewrite_boot_cmds(self, boot_cmds):
        """
        Returns boot_cmds list after rewriting things such as:

        * partition number from n to n + testboot_offset
        * root=LABEL=testrootfs instead of root=UUID=ab34-...
        """
        boot_cmds = re.sub(
            r"root=UUID=\S+", "root=LABEL=testrootfs", boot_cmds, re.MULTILINE)

        pattern = "\s+\d+:(?P<partition>\d+)\s+"
        boot_cmds = re.sub(
            pattern, self._rewrite_partition_number, boot_cmds, re.MULTILINE)

        return boot_cmds.split('\n')

    def _read_boot_cmds(self, image=None, boot_tgz=None):
        boot_file_path = None

        if not self.config.read_boot_cmds_from_image:
            return

        # If we have already obtained boot commands dynamically, then return.
        if self.deployment_data.get('boot_cmds_dynamic', False):
            logging.debug("We already have boot commands in place.")
            return

        if image:
            boot_part = self.config.boot_part
            # Read boot related file from the boot partition of image.
            with image_partition_mounted(image, boot_part) as mnt:
                for boot_file in self.config.boot_files:
                    boot_path = os.path.join(mnt, boot_file)
                    if os.path.exists(boot_path):
                        boot_file_path = boot_path
                        break

        elif boot_tgz:
            tmp_dir = mkdtemp()
            extracted_files = extract_targz(boot_tgz, tmp_dir)
            for boot_file in self.config.boot_files:
                for file_path in extracted_files:
                    if boot_file == os.path.basename(file_path):
                        boot_file_path = file_path
                        break

        if boot_file_path and os.path.exists(boot_file_path):
            with open(boot_file_path, 'r') as f:
                boot_cmds = self._rewrite_boot_cmds(f.read())
                self.deployment_data['boot_cmds_dynamic'] = boot_cmds
        else:
            logging.debug("Unable to read boot commands dynamically.")

    def _format_testpartition(self, runner, fstype):
        logging.info("Format testboot and testrootfs partitions")
        runner.run('umount /dev/disk/by-label/testrootfs', failok=True)
<<<<<<< HEAD
        runner.run('mkfs -t %s -q /dev/disk/by-label/testrootfs -L testrootfs' % fstype, timeout=1800)
=======
        runner.run('mkfs -t %s -q /dev/disk/by-label/testrootfs -L testrootfs'
                   % fstype, timeout=1800)
>>>>>>> 7f2d5f1c
        runner.run('umount /dev/disk/by-label/testboot', failok=True)
        runner.run('mkfs.vfat /dev/disk/by-label/testboot -n testboot')

    def _generate_tarballs(self, image_file):
        self._customize_linux(image_file)
        self._read_boot_cmds(image=image_file)
        boot_tgz = os.path.join(self.scratch_dir, "boot.tgz")
        root_tgz = os.path.join(self.scratch_dir, "root.tgz")
        try:
            _extract_partition(image_file, self.config.boot_part, boot_tgz)
            _extract_partition(image_file, self.config.root_part, root_tgz)
        except:
            logging.exception("Failed to generate tarballs")
            raise

        # we need to associate the deployment data with these so that we
        # can provide the proper boot_cmds later on in the job
        data = self.deployment_data['data_type']
        return boot_tgz, root_tgz, data

    def target_extract(self, runner, tar_url, dest, timeout=-1, num_retry=5):
        decompression_char = ''
        if tar_url.endswith('.gz') or tar_url.endswith('.tgz'):
            decompression_char = 'z'
        elif tar_url.endswith('.bz2'):
            decompression_char = 'j'
        else:
            raise RuntimeError('bad file extension: %s' % tar_url)

        while num_retry > 0:
            try:
                runner.run(
                    'wget --no-check-certificate --no-proxy '
                    '--connect-timeout=30 -S --progress=dot -e dotbytes=2M '
                    '-O- %s | '
                    'tar --warning=no-timestamp --numeric-owner -C %s -x%sf -'
                    % (tar_url, dest, decompression_char),
                    timeout=timeout)
                return
            except (OperationFailed, pexpect.TIMEOUT):
                logging.warning(("transfering %s failed. %d retry left."
                                 % (tar_url, num_retry - 1)))

            if num_retry > 1:
                # send CTRL C in case wget still hasn't exited.
                self.proc.sendcontrol("c")
                self.proc.sendline(
                    "echo 'retry left %s time(s)'" % (num_retry - 1))
                # And wait a little while.
                sleep_time = 60
                logging.info("Wait %d second before retry" % sleep_time)
                time.sleep(sleep_time)
            num_retry -= 1

        raise RuntimeError('extracting %s on target failed' % tar_url)

    def get_partition(self, runner, partition):
        if partition == self.config.boot_part:
            partition = '/dev/disk/by-label/testboot'
        elif partition == self.config.root_part:
            partition = '/dev/disk/by-label/testrootfs'
        elif partition == self.config.sdcard_part_android_org:
            partition = '/dev/disk/by-label/sdcard'
        elif partition == self.config.data_part_android_org:
            lbl = _android_data_label(runner)
            partition = '/dev/disk/by-label/%s' % lbl
        else:
            raise RuntimeError(
                'unknown master image partition(%d)' % partition)
        return partition

    @contextlib.contextmanager
    def file_system(self, partition, directory):
        logging.info('attempting to access master filesystem %r:%s' %
                     (partition, directory))

        assert directory != '/', "cannot mount entire partition"

        with self._as_master() as runner:
            partition = self.get_partition(runner, partition)
            runner.run('mount %s /mnt' % partition)
            try:
                targetdir = os.path.join('/mnt/%s' % directory)
                if not runner.is_file_exist(targetdir):
                    runner.run('mkdir %s' % targetdir)

                parent_dir, target_name = os.path.split(targetdir)

                runner.run('tar -czf /tmp/fs.tgz -C %s %s' %
                           (parent_dir, target_name))
                runner.run('cd /tmp')  # need to be in same dir as fs.tgz
                self.proc.sendline('python -m SimpleHTTPServer 0 2>/dev/null')
                match_id = self.proc.expect([
                    'Serving HTTP on 0.0.0.0 port (\d+) \.\.',
                    pexpect.EOF, pexpect.TIMEOUT])
                if match_id != 0:
                    msg = "Unable to start HTTP server on master"
                    logging.error(msg)
                    raise CriticalError(msg)
                port = self.proc.match.groups()[match_id]

                url = "http://%s:%s/fs.tgz" % (self.master_ip, port)
                tf = download_with_retry(
                    self.context, self.scratch_dir, url, False)

                tfdir = os.path.join(self.scratch_dir, str(time.time()))
                try:
                    os.mkdir(tfdir)
                    self.context.run_command('tar -C %s -xzf %s' % (tfdir, tf))
                    yield os.path.join(tfdir, target_name)

                finally:
                    tf = os.path.join(self.scratch_dir, 'fs.tgz')
                    mk_targz(tf, tfdir)
                    rmtree(tfdir)

                    self.proc.sendcontrol('c')  # kill SimpleHTTPServer

                    # get the last 2 parts of tf, ie "scratchdir/tf.tgz"
                    tf = '/'.join(tf.split('/')[-2:])
                    url = '%s/%s' % (self.context.config.lava_image_url, tf)
                    runner.run('rm -rf %s' % targetdir)
                    self.target_extract(runner, url, parent_dir)

            finally:
                    self.proc.sendcontrol('c')  # kill SimpleHTTPServer
                    runner.run('umount /mnt')

    def extract_tarball(self, tarball_url, partition, directory='/'):
        logging.info('extracting %s to target' % tarball_url)

        with self._as_master() as runner:
            partition = self.get_partition(runner, partition)
            runner.run('mount %s /mnt' % partition)
            try:
                self.target_extract(runner, tarball_url, '/mnt/%s' % directory)
            finally:
                runner.run('umount /mnt')

    def _wait_for_master_boot(self):
        self.proc.expect(self.config.image_boot_msg, timeout=30)
        self.proc.expect(self.config.master_str, timeout=300)

    def boot_master_image(self):
        """
        reboot the system, and check that we are in a master shell
        """
        boot_attempts = self.config.boot_retries
        attempts = 0
        in_master_image = False
        while (attempts < boot_attempts) and (not in_master_image):
            logging.info("Booting the system master image. Attempt: %d" %
                         (attempts + 1))
            try:
                self._soft_reboot()
                self._wait_for_master_boot()
            except (OperationFailed, pexpect.TIMEOUT) as e:
                logging.info("Soft reboot failed: %s" % e)
                try:
                    self._hard_reboot()
                    self._wait_for_master_boot()
                except (OperationFailed, pexpect.TIMEOUT) as e:
                    msg = "Hard reboot into master image failed: %s" % e
                    logging.warning(msg)
                    attempts += 1
                    continue

            try:
                self.proc.sendline('export PS1="%s"' % self.MASTER_PS1)
                self.proc.expect(
                    self.MASTER_PS1_PATTERN, timeout=120, lava_no_logging=1)
            except pexpect.TIMEOUT as e:
                msg = "Failed to get command line prompt: " % e
                logging.warning(msg)
                attempts += 1
                continue

            runner = MasterCommandRunner(self)
            try:
                self.master_ip = runner.get_master_ip()
                self.device_version = runner.get_device_version()
            except NetworkError as e:
                msg = "Failed to get network up: " % e
                logging.warning(msg)
                attempts += 1
                continue

            lava_proxy = self.context.config.lava_proxy
            if lava_proxy:
                logging.info("Setting up http proxy")
                runner.run("export http_proxy=%s" % lava_proxy, timeout=30)
            logging.info("System is in master image now")
            in_master_image = True

        if not in_master_image:
            msg = "Could not get master image booted properly"
            logging.critical(msg)
            raise CriticalError(msg)

    @contextlib.contextmanager
    def _as_master(self):
        """A session that can be used to run commands in the master image."""
        self.proc.sendline("")
        match_id = self.proc.expect(
            [self.MASTER_PS1_PATTERN, pexpect.TIMEOUT],
            timeout=10, lava_no_logging=1)
        if match_id == 1:
            self.boot_master_image()
        yield MasterCommandRunner(self)

    def _soft_reboot(self):
        logging.info("Perform soft reboot the system")
        self.master_ip = None
        # Try to C-c the running process, if any.
        self.proc.sendcontrol('c')
        self.proc.sendline(self.config.soft_boot_cmd)
        # Looking for reboot messages or if they are missing, the U-Boot
        # message will also indicate the reboot is done.
        match_id = self.proc.expect(
            [pexpect.TIMEOUT, 'Restarting system.',
             'The system is going down for reboot NOW',
             'Will now restart', 'U-Boot'], timeout=120)
        if match_id == 0:
            raise OperationFailed("Soft reboot failed")

    def _hard_reboot(self):
        logging.info("Perform hard reset on the system")
        self.master_ip = None
        if self.config.hard_reset_command != "":
            self.context.run_command(self.config.hard_reset_command)
        else:
            self.proc.send("~$")
            self.proc.sendline("hardreset")
            self.proc.empty_buffer()

    def _enter_bootloader(self):
        if self.proc.expect(self.config.interrupt_boot_prompt) != 0:
            raise Exception("Failed to enter bootloader")
        self.proc.sendline(self.config.interrupt_boot_command)

    def _boot_linaro_image(self):
        boot_cmds = self.deployment_data['boot_cmds']
        boot_cmds_override = False

        options = boot_options.as_dict(self, defaults={'boot_cmds': boot_cmds})
        if 'boot_cmds' in options:
            boot_cmds_override = True
            boot_cmds = options['boot_cmds'].value

        logging.info('boot_cmds attribute: %s', boot_cmds)

        # Check if we have already got some values from image's boot file.
        if self.deployment_data.get('boot_cmds_dynamic') \
           and not boot_cmds_override:
            logging.info('Loading boot_cmds from image')
            boot_cmds = self.deployment_data['boot_cmds_dynamic']
        else:
            logging.info('Loading boot_cmds from device configuration')
            boot_cmds = self.config.cp.get('__main__', boot_cmds)
            boot_cmds = string_to_list(boot_cmds.encode('ascii'))

        self._boot(boot_cmds)

    def _boot(self, boot_cmds):
        try:
            self._soft_reboot()
            self._enter_bootloader()
        except:
            logging.exception("_enter_bootloader failed")
            self._hard_reboot()
            self._enter_bootloader()
        self.proc.sendline(boot_cmds[0])
        for line in range(1, len(boot_cmds)):
            self.proc.expect(self.config.bootloader_prompt, timeout=300)
            self.proc.sendline(boot_cmds[line])


target_class = MasterImageTarget


class MasterCommandRunner(NetworkCommandRunner):
    """A CommandRunner to use when the board is booted into the master image.
    """

    def __init__(self, target):
        super(MasterCommandRunner, self).__init__(
            target, target.MASTER_PS1_PATTERN, prompt_str_includes_rc=True)

    def get_master_ip(self):
        logging.info("Waiting for network to come up")
        try:
            self.wait_network_up(timeout=20)
        except NetworkError:
            logging.exception("Unable to reach LAVA server")
            raise

        pattern1 = "<(\d?\d?\d?\.\d?\d?\d?\.\d?\d?\d?\.\d?\d?\d?)>"
        cmd = ("ifconfig %s | grep 'inet addr' | awk -F: '{print $2}' |"
               "awk '{print \"<\" $1 \">\"}'" %
               self._client.config.default_network_interface)
        self.run(
            cmd, [pattern1, pexpect.EOF, pexpect.TIMEOUT], timeout=5)
        if self.match_id != 0:
            msg = "Unable to determine master image IP address"
            logging.error(msg)
            raise CriticalError(msg)

        ip = self.match.group(1)
        logging.debug("Master image IP is %s" % ip)
        return ip

    def get_device_version(self):
        pattern = 'device_version=(\d+-\d+/\d+-\d+)'
        self.run("echo \"device_version="
                 "$(lava-master-image-info --master-image-hwpack "
                 "| sed 's/[^0-9-]//g; s/^-\+//')"
                 "/"
                 "$(lava-master-image-info --master-image-rootfs "
                 "| sed 's/[^0-9-]//g; s/^-\+//')"
                 "\"",
                 [pattern, pexpect.EOF, pexpect.TIMEOUT],
                 timeout=5)

        device_version = None
        if self.match_id == 0:
            device_version = self.match.group(1)
            logging.debug('Master image version (hwpack/rootfs) is %s' % device_version)
        else:
            logging.warning('Could not determine image version!')

        return device_version

    def has_partition_with_label(self, label):
        if not label:
            return False

        path = '/dev/disk/by-label/%s' % label
        return self.is_file_exist(path)

    def is_file_exist(self, path):
        cmd = 'ls %s > /dev/null' % path
        rc = self.run(cmd, failok=True)
        if rc == 0:
            return True
        return False


def _extract_partition(image, partno, tarfile):
    """Mount a partition and produce a tarball of it

    :param image: The image to mount
    :param partno: The index of the partition in the image
    :param tarfile: path and filename of the tgz to output
    """
    with image_partition_mounted(image, partno) as mntdir:
        mk_targz(tarfile, mntdir, asroot=True)


def _deploy_linaro_rootfs(session, rootfs):
    logging.info("Deploying linaro image")
    session.run('udevadm trigger')
    session.run('mkdir -p /mnt/root')
    session.run('mount /dev/disk/by-label/testrootfs /mnt/root')
    # The timeout has to be this long for vexpress. For a full desktop it
    # takes 214 minutes, plus about 25 minutes for the mkfs ext3, add
    # another hour to err on the side of caution.
    session._client.target_extract(session, rootfs, '/mnt/root', timeout=18000)

    #DO NOT REMOVE - diverting flash-kernel and linking it to /bin/true
    #prevents a serious problem where packages getting installed that
    #call flash-kernel can update the kernel on the master image
    if session.run('chroot /mnt/root which dpkg-divert', failok=True) == 0:
        session.run(
            'chroot /mnt/root dpkg-divert --local /usr/sbin/flash-kernel')
    session.run(
        'chroot /mnt/root ln -sf /bin/true /usr/sbin/flash-kernel')
    session.run('umount /mnt/root')


def _deploy_linaro_bootfs(session, bootfs):
    logging.info("Deploying linaro bootfs")
    session.run('udevadm trigger')
    session.run('mkdir -p /mnt/boot')
    session.run('mount /dev/disk/by-label/testboot /mnt/boot')
    session._client.target_extract(session, bootfs, '/mnt/boot')
    session.run('umount /mnt/boot')


def _deploy_linaro_android_boot(session, boottbz2, target):
    logging.info("Deploying test boot filesystem")
    session.run('mkdir -p /mnt/lava/boot')
    session.run('mount /dev/disk/by-label/testboot /mnt/lava/boot')
    session._client.target_extract(session, boottbz2, '/mnt/lava')
    _recreate_uInitrd(session, target)
    session.run('umount /mnt/lava/boot')


def _update_uInitrd_partitions(session, rc_filename):
    # Original android sdcard partition layout by l-a-m-c
    sys_part_org = session._client.config.sys_part_android_org
    cache_part_org = session._client.config.cache_part_android_org
    data_part_org = session._client.config.data_part_android_org
    partition_padding_string_org = session._client.config.partition_padding_string_org

    # Sdcard layout in Lava image
    sys_part_lava = session._client.config.sys_part_android
    data_part_lava = session._client.config.data_part_android
    partition_padding_string_lava = session._client.config.partition_padding_string_android

    blkorg = session._client.config.android_orig_block_device
    blklava = session._client.config.android_lava_block_device

    # delete use of cache partition
    session.run('sed -i "/\/dev\/block\/%s%s%s/d" %s'
                % (blkorg, partition_padding_string_org, cache_part_org, rc_filename))
    session.run('sed -i "s/%s%s%s/%s%s%s/g" %s' % (blkorg, partition_padding_string_org, data_part_org, blklava,
                                                   partition_padding_string_lava, data_part_lava, rc_filename))
    session.run('sed -i "s/%s%s%s/%s%s%s/g" %s' % (blkorg, partition_padding_string_org, sys_part_org, blklava,
                                                   partition_padding_string_lava, sys_part_lava, rc_filename))


def _recreate_uInitrd(session, target):
    logging.debug("Recreate uInitrd")

    session.run('mkdir -p ~/tmp/')
    session.run('mv /mnt/lava/boot/uInitrd ~/tmp')
    session.run('cd ~/tmp/')

    session.run('dd if=uInitrd of=uInitrd.data ibs=64 skip=1')
    session.run('mv uInitrd.data ramdisk.cpio.gz')
    session.run('gzip -d -f ramdisk.cpio.gz; cpio -i -F ramdisk.cpio')

    session.run(
        'sed -i "/export PATH/a \ \ \ \ export PS1 \'%s\'" init.rc' %
        target.ANDROID_TESTER_PS1)

    # The mount partitions have moved from init.rc to init.partitions.rc
    # For backward compatible with early android build, we update both rc files
    # For omapzoom and aosp and JB4.2 the operation for mounting partitions are
    # in init.omap4pandaboard.rc and fstab.* files
    possible_partitions_files = session._client.config.possible_partitions_files

    for f in possible_partitions_files:
        if session.is_file_exist(f):
            _update_uInitrd_partitions(session, f)
            session.run("cat %s" % f, failok=True)

    session.run('cpio -i -t -F ramdisk.cpio | cpio -o -H newc | \
            gzip > ramdisk_new.cpio.gz')

    session.run(
        'mkimage -A arm -O linux -T ramdisk -n "Android Ramdisk Image" \
            -d ramdisk_new.cpio.gz uInitrd')

    session.run('cd -')
    session.run('mv ~/tmp/uInitrd /mnt/lava/boot/uInitrd')
    session.run('rm -rf ~/tmp')


def _deploy_linaro_android_system(session, systemtbz2):
    logging.info("Deploying the system filesystem")
    target = session._client

    session.run('mkdir -p /mnt/lava/system')
    session.run('mount /dev/disk/by-label/testrootfs /mnt/lava/system')
    # Timeout has to be this long because of older vexpress motherboards
    # being somewhat slower
    session._client.target_extract(
        session, systemtbz2, '/mnt/lava', timeout=3600)

    if session.has_partition_with_label('userdata') and \
       session.has_partition_with_label('sdcard') and \
       session.is_file_exist('/mnt/lava/system/etc/vold.fstab'):
        # If there is no userdata partition on the sdcard(like iMX and Origen),
        # then the sdcard partition will be used as the userdata partition as
        # before, and so cannot be used here as the sdcard on android
        original = 'dev_mount sdcard %s %s ' % (
            target.config.sdcard_mountpoint_path,
            target.config.sdcard_part_android_org)
        replacement = 'dev_mount sdcard %s %s ' % (
            target.config.sdcard_mountpoint_path,
            target.config.sdcard_part_android)
        sed_cmd = "s@{original}@{replacement}@".format(original=original,
                                                       replacement=replacement)
        session.run(
            'sed -i "%s" /mnt/lava/system/etc/vold.fstab' % sed_cmd,
            failok=True)
        session.run("cat /mnt/lava/system/etc/vold.fstab", failok=True)

    script_path = '%s/%s' % ('/mnt/lava', '/system/bin/disablesuspend.sh')
    if not session.is_file_exist(script_path):
        session.run("sh -c 'export http_proxy=%s'" %
                    target.context.config.lava_proxy)
        session.run('wget --no-check-certificate %s -O %s' %
                    (target.config.git_url_disablesuspend_sh, script_path))
        session.run('chmod +x %s' % script_path)
        session.run('chown :2000 %s' % script_path)

    session.run(
        ('sed -i "s/^PS1=.*$/PS1=\'%s\'/" '
         '/mnt/lava/system/etc/mkshrc') % target.ANDROID_TESTER_PS1,
        failok=True)

    session.run('umount /mnt/lava/system')


def _purge_linaro_android_sdcard(session):
    logging.info("Reformatting Linaro Android sdcard filesystem")
    session.run('mkfs.vfat /dev/disk/by-label/sdcard -n sdcard')
    session.run('udevadm trigger')


def _android_data_label(session):
    data_label = 'userdata'
    if not session.has_partition_with_label(data_label):
        #consider the compatiblity, here use the existed sdcard partition
        data_label = 'sdcard'
    return data_label


def _deploy_linaro_android_data(session, datatbz2):
    data_label = _android_data_label(session)
    session.run('umount /dev/disk/by-label/%s' % data_label, failok=True)
    session.run('mkfs.ext4 -q /dev/disk/by-label/%s -L %s' %
                (data_label, data_label))
    session.run('udevadm trigger')
    session.run('mkdir -p /mnt/lava/data')
    session.run('mount /dev/disk/by-label/%s /mnt/lava/data' % data_label)
    session._client.target_extract(session, datatbz2, '/mnt/lava', timeout=600)
    session.run('umount /mnt/lava/data')<|MERGE_RESOLUTION|>--- conflicted
+++ resolved
@@ -245,12 +245,7 @@
     def _format_testpartition(self, runner, fstype):
         logging.info("Format testboot and testrootfs partitions")
         runner.run('umount /dev/disk/by-label/testrootfs', failok=True)
-<<<<<<< HEAD
         runner.run('mkfs -t %s -q /dev/disk/by-label/testrootfs -L testrootfs' % fstype, timeout=1800)
-=======
-        runner.run('mkfs -t %s -q /dev/disk/by-label/testrootfs -L testrootfs'
-                   % fstype, timeout=1800)
->>>>>>> 7f2d5f1c
         runner.run('umount /dev/disk/by-label/testboot', failok=True)
         runner.run('mkfs.vfat /dev/disk/by-label/testboot -n testboot')
 
