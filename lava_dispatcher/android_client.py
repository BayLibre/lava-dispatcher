# Copyright (C) 2011 Linaro Limited
#
# Author: Linaro Validation Team <linaro-dev@lists.linaro.org>
#
# This file is part of LAVA Dispatcher.
#
# LAVA Dispatcher is free software; you can redistribute it and/or modify
# it under the terms of the GNU General Public License as published by
# the Free Software Foundation; either version 2 of the License, or
# (at your option) any later version.
#
# LAVA Dispatcher is distributed in the hope that it will be useful,
# but WITHOUT ANY WARRANTY; without even the implied warranty of
# MERCHANTABILITY or FITNESS FOR A PARTICULAR PURPOSE.  See the
# GNU General Public License for more details.
#
# You should have received a copy of the GNU General Public License
# along with this program; if not, see <http://www.gnu.org/licenses>.

import pexpect
import sys
from lava_dispatcher.client import LavaClient, OperationFailed

class LavaAndroidClient(LavaClient):
    def __init__(self, machine_config, server_config):
        super(LavaAndroidClient, self).__init__(machine_config, server_config)
        self.board_class = \
            self.config.get("machine", "board_class") + ".Android"

    @property
    def network_interface(self):
        return self.config.get(self.board_class, "network_interface")

    def run_adb_shell_command(self, dev_id, cmd, response, timeout=-1):
        adb_cmd = "adb -s %s shell %s" % (dev_id, cmd)
        try:
            adb_proc = pexpect.spawn(adb_cmd, logfile=sys.stdout)
            id = adb_proc.expect([response, pexpect.EOF], timeout=timeout)
            if id == 0:
                return True
        except pexpect.TIMEOUT:
            pass
        return False

    def in_test_shell(self):
        """ Check that we are in a shell on the test image
        """
        self.proc.sendline("")
        id = self.proc.expect([self.tester_str , pexpect.TIMEOUT])
        if id == 1:
            raise OperationFailed

    def boot_linaro_android_image(self):
        """ Reboot the system to the test android image
        """
        self.soft_reboot()
        try:
            self.enter_uboot()
        except:
            self.hard_reboot()
            self.enter_uboot()
        uboot_cmds = self.uboot_cmds
        self.proc.sendline(uboot_cmds[0])
        for line in range(1, len(uboot_cmds)):
            self.proc.expect("#")
            self.proc.sendline(uboot_cmds[line])
        self.in_test_shell()
        self.proc.sendline("export PS1=\"root@linaro: \"")

    def android_logcat_clear(self):
        cmd = "logcat -c"
        self.proc.sendline(cmd)

    def _android_logcat_start(self):
        cmd = "logcat"
        self.proc.sendline(cmd)

    def android_logcat_monitor(self, pattern, timeout=-1):
        self.android_logcat_stop()
        cmd = 'logcat'
        self.proc.sendline(cmd)
        id = self.proc.expect(pattern, timeout=timeout)
        if id == 0:
            return True
        else:
            return False

    def android_logcat_stop(self):
        self.proc.sendcontrol('C')
        print "logcat cancelled"

    # adb cound be connected through network
    def android_adb_connect(self, dev_ip):
        pattern1 = "connected to (\d{1,3}\.\d{1,3}\.\d{1,3}\.\d{1,3}:\d{1,5})"
        pattern2 = "already connected to (\d{1,3}\.\d{1,3}\.\d{1,3}\.\d{1,3}:\d{1,5})"
        pattern3 = "unable to connect to"

        cmd = "adb connect %s" % dev_ip
        adb_proc = pexpect.spawn(cmd, timeout=300, logfile=sys.stdout)
        id = adb_proc.expect([pattern1, pattern2, pattern3, pexpect.EOF])
        if id == 0:
            dev_name = adb_proc.match.groups()[0]
            return True, dev_name
        else:
            return False, None

    def android_adb_disconnect(self, dev_ip):
        cmd = "adb disconnect %s" % dev_ip
        adb_proc = pexpect.run(cmd, timeout=300, logfile=sys.stdout)

    def check_adb_status(self):
        # XXX: IP could be assigned in other way in the validation farm
<<<<<<< HEAD
        network_interface = self.network_interface
        try:
            self.run_shell_command('netcfg %s dhcp' % \
                network_interface, self.tester_str, 60)
=======
        network_interface = self.board.default_network_interface 
        try:
            self.run_shell_command('netcfg %s dhcp' % \
                default_network_interface, response = TESTER_STR,
                timeout = 60)
>>>>>>> 3be91e76
        except:
            print "netcfg %s dhcp exception" % default_network_interface
            return False

        # Check network ip and setup adb connection
        ip_pattern = "(\d{1,3}\.\d{1,3}\.\d{1,3}\.\d{1,3})"
        cmd = "ifconfig %s" % default_network_interface
        self.proc.sendline('')
        self.proc.sendline(cmd)
        try:
            id = self.proc.expect([ip_pattern, pexpect.EOF], timeout=60)
        except:
            print "ifconfig can not match ip pattern"
            return False
        if id == 0:
            match_group = self.proc.match.groups()
            if len(match_group) > 0:
                device_ip = match_group[0]
                adb_status, dev_name = self.android_adb_connect(device_ip)
                if adb_status == True:
                    print "dev_name = " + dev_name
                    result = self.run_adb_shell_command(dev_name, "echo 1", "1")
                    self.android_adb_disconnect(device_ip)
                    return result
        return False<|MERGE_RESOLUTION|>--- conflicted
+++ resolved
@@ -110,18 +110,11 @@
 
     def check_adb_status(self):
         # XXX: IP could be assigned in other way in the validation farm
-<<<<<<< HEAD
-        network_interface = self.network_interface
+        default_network_interface = self.board.default_network_interface 
         try:
             self.run_shell_command('netcfg %s dhcp' % \
-                network_interface, self.tester_str, 60)
-=======
-        network_interface = self.board.default_network_interface 
-        try:
-            self.run_shell_command('netcfg %s dhcp' % \
-                default_network_interface, response = TESTER_STR,
+                default_network_interface, response = self.tester_str,
                 timeout = 60)
->>>>>>> 3be91e76
         except:
             print "netcfg %s dhcp exception" % default_network_interface
             return False
