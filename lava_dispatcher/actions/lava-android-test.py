--- conflicted
+++ resolved
@@ -87,12 +87,9 @@
         dev_name = self.is_ready_for_test()
         for test in tests:
             cmd = 'lava-android-test install %s -s %s' % (test, dev_name)
-<<<<<<< HEAD
-            logging.info("Execute command on host: %s" % cmd)
-=======
             if option is not None:
                 cmd += ' -o ' + option
->>>>>>> 3ed37098
+            logging.info("Execute command on host: %s" % cmd)
             rc = pexpect.run(cmd, timeout=None, logfile=sys.stdout, withexitstatus=True)[1]
             if rc != 0:
                 raise OperationFailed("Failed to install test case(%s) on device(%s) with return value: %s" % (test, dev_name, rc))
