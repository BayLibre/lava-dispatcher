--- conflicted
+++ resolved
@@ -50,13 +50,8 @@
             raise CriticalError("Unable to reach LAVA server, check network")
 
         try:
-<<<<<<< HEAD
-            boot_tgz, root_tgz = self.generate_tarballs(hwpack, rootfs,
-                use_cache)
-=======
             boot_tgz, root_tgz = self.generate_tarballs(
                 hwpack, rootfs, use_cache)
->>>>>>> ae5198e5
         except:
             tb = traceback.format_exc()
             client.sio.write(tb)
