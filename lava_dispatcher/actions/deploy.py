--- conflicted
+++ resolved
@@ -160,11 +160,7 @@
         print "Deploying linaro image"
         client.run_shell_command(
             'umount /dev/disk/by-label/testrootfs',
-<<<<<<< HEAD
-            response=MASTER_STR)
-=======
-            response = MASTER_STR)
->>>>>>> 7f3abf64
+            response=MASTER_STR)
         client.run_shell_command(
             'mkfs.ext3 -q /dev/disk/by-label/testrootfs -L testrootfs',
             response=MASTER_STR)
@@ -182,10 +178,7 @@
             response=MASTER_STR, timeout=3600)
         client.run_shell_command(
             'echo linaro > /mnt/root/etc/hostname',
-<<<<<<< HEAD
-            response=MASTER_STR)
-=======
-            response = MASTER_STR)
+            response=MASTER_STR)
         #DO NOT REMOVE - diverting flash-kernel and linking it to /bin/true
         #prevents a serious problem where packages getting installed that
         #call flash-kernel can update the kernel on the master image
@@ -195,7 +188,6 @@
         client.run_shell_command(
             'chroot /mnt/root ln -sf /bin/true /usr/sbin/flash-kernel',
             response = MASTER_STR)
->>>>>>> 7f3abf64
         client.run_shell_command(
             'umount /mnt/root',
             response=MASTER_STR)
@@ -204,11 +196,10 @@
         client = self.client
         client.run_shell_command(
             'umount /dev/disk/by-label/testboot',
-<<<<<<< HEAD
-            response=MASTER_STR)
-=======
             response = MASTER_STR)
->>>>>>> 7f3abf64
+        client.run_shell_command(
+            'umount /dev/disk/by-label/testboot',
+            response=MASTER_STR)
         client.run_shell_command(
             'mkfs.vfat /dev/disk/by-label/testboot -n testboot',
             response=MASTER_STR)
