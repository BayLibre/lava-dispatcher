--- conflicted
+++ resolved
@@ -27,10 +27,6 @@
 from tempfile import mkdtemp
 
 from lava_dispatcher.actions import BaseAction
-<<<<<<< HEAD
-from lava_dispatcher.config import LAVA_IMAGE_TMPDIR, LAVA_IMAGE_URL
-=======
->>>>>>> 31002fc2
 from lava_dispatcher.utils import download, download_with_cache
 from lava_dispatcher.client import CriticalError
 
@@ -55,7 +51,7 @@
             raise CriticalError("Network can't probe up when deployment")
 
         try:
-            boot_tgz, root_tgz = self.generate_tarballs(hwpack, rootfs, 
+            boot_tgz, root_tgz = self.generate_tarballs(hwpack, rootfs,
                 use_cache)
         except:
             tb = traceback.format_exc()
@@ -133,15 +129,9 @@
 
         image_file = os.path.join(tarball_dir, "lava.img")
         board = client.board
-<<<<<<< HEAD
         cmd = ("sudo linaro-media-create --hwpack-force-yes -dev %s "
                "--image_file %s --binary %s --hwpack %s --image_size 3G" %
                (board.type, image_file, rootfs_path, hwpack_path))
-=======
-        cmd = ("sudo linaro-media-create --hwpack-force-yes --dev %s "
-               "--image_file %s --binary %s --hwpack %s --image_size 3G" % (
-                client.board_type, image_file, rootfs_path, hwpack_path))
->>>>>>> 31002fc2
         rc, output = getstatusoutput(cmd)
         if rc:
             shutil.rmtree(tarball_dir)
@@ -165,7 +155,6 @@
     def deploy_linaro_rootfs(self, rootfs):
         client = self.client
         print "Deploying linaro image"
-<<<<<<< HEAD
         client.run_cmd_master(
             'mkfs.ext3 -q /dev/disk/by-label/testrootfs -L testrootfs')
         client.run_cmd_master('udevadm trigger')
@@ -187,47 +176,3 @@
         client.run_cmd_master(
             'wget -qO- %s |tar --numeric-owner -C /mnt/boot -xzf -' % bootfs)
         client.run_cmd_master('umount /mnt/boot')
-=======
-        client.run_shell_command(
-            'mkfs.ext3 -q /dev/disk/by-label/testrootfs -L testrootfs',
-            response = client.master_str)
-        client.run_shell_command(
-            'udevadm trigger',
-            response = client.master_str)
-        client.run_shell_command(
-            'mkdir -p /mnt/root',
-            response = client.master_str)
-        client.run_shell_command(
-            'mount /dev/disk/by-label/testrootfs /mnt/root',
-            response = client.master_str)
-        client.run_shell_command(
-            'wget -qO- %s |tar --numeric-owner -C /mnt/root -xzf -' % rootfs,
-            response = client.master_str, timeout = 3600)
-        client.run_shell_command(
-            'echo linaro > /mnt/root/etc/hostname',
-            response = client.master_str)
-        client.run_shell_command(
-            'umount /mnt/root',
-            response = client.master_str)
-
-    def deploy_linaro_bootfs(self, bootfs):
-        client = self.client
-        client.run_shell_command(
-            'mkfs.vfat /dev/disk/by-label/testboot -n testboot',
-            response = client.master_str)
-        client.run_shell_command(
-            'udevadm trigger',
-            response = client.master_str)
-        client.run_shell_command(
-            'mkdir -p /mnt/boot',
-            response = client.master_str)
-        client.run_shell_command(
-            'mount /dev/disk/by-label/testboot /mnt/boot',
-            response = client.master_str)
-        client.run_shell_command(
-            'wget -qO- %s |tar --numeric-owner -C /mnt/boot -xzf -' % bootfs,
-            response = client.master_str)
-        client.run_shell_command(
-            'umount /mnt/boot',
-            response = client.master_str)
->>>>>>> 31002fc2
