--- conflicted
+++ resolved
@@ -34,9 +34,5 @@
     boot_cmds
 
 [boot_cmds]
-<<<<<<< HEAD
 default = boot_cmds
-=======
-default = boot_cmds
-read_boot_cmds_from_image = 0
->>>>>>> 29607c86
+read_boot_cmds_from_image = 0