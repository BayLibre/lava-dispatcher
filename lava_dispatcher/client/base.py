--- conflicted
+++ resolved
@@ -59,7 +59,7 @@
         index = 0
         while index == 0:
             index = self._connection.expect(
-                ['.+', pexpect.EOF, pexpect.TIMEOUT], timeout=1,lava_no_logging=1)
+                ['.+', pexpect.EOF, pexpect.TIMEOUT], timeout=1, lava_no_logging=1)
 
     def run(self, cmd, response=None, timeout=-1):
         """Run `cmd` and wait for a shell response.
@@ -126,7 +126,7 @@
     def wait_network_up(self, timeout=300):
         """Wait until the networking is working."""
         now = time.time()
-        while time.time() < now+timeout:
+        while time.time() < now + timeout:
             if self._check_network_up():
                 return
         raise NetworkError
@@ -230,15 +230,7 @@
     def wait_home_screen(self):
         cmd = 'getprop init.svc.bootanim'
         for count in range(100):
-<<<<<<< HEAD
-            try:
-                self.run(cmd, response='stopped', timeout=5)
-            except:
-                logging.exception('the value of "init.svc.bootanim" is not "stopped"')
-
-=======
             self.run(cmd, response=['stopped', pexpect.TIMEOUT], timeout=5)
->>>>>>> 9137e6b3
             if self.match_id == 0:
                 return True
             time.sleep(1)
@@ -411,16 +403,30 @@
         if self.config.get("enable_network_after_boot_android"):
             time.sleep(1)
             self._enable_network()
-            
+
         self._enable_adb_over_tcpip()
+        self._disable_suspend()
+
+    def _disable_suspend(self):
+        """ disable the suspend of images. 
+        this needs wait unitl the home screen displayed"""
+        session = AndroidTesterCommandRunner(self)
+        session.wait_home_screen()
+        stay_awake = "delete from system where name='stay_on_while_plugged_in'; insert into system (name, value) values ('stay_on_while_plugged_in','3');"
+        screen_sleep = "delete from system where name='screen_off_timeout'; insert into system (name, value) values ('screen_off_timeout','-1');"
+        lockscreen = "delete from secure where name='lockscreen.disabled'; insert into secure (name, value) values ('lockscreen.disabled','1');"
+        session.run('sqlite3 /data/data/com.android.providers.settings/databases/settings.db "%s"' % (stay_awake)) ## set stay awake
+        session.run('sqlite3 /data/data/com.android.providers.settings/databases/settings.db "%s"' % (screen_sleep)) ## set sleep to none
+        session.run('sqlite3 /data/data/com.android.providers.settings/databases/settings.db "%s"' % (lockscreen)) ##set lock screen to none
+        session.run('input keyevent 82')  ##unlock the home screen
+        session.run('service call power 1 i32 26') ##acquireWakeLock FULL_WAKE_LOCK
 
     def _enable_network(self):
-        network_interface = self.default_network_interface
         session = TesterCommandRunner(self, wait_for_rc=False)
         session.run("netcfg", timeout=20)
-        session.run("netcfg %s up"%self.default_network_interface, timeout=20)
-        session.run("netcfg %s dhcp"%self.default_network_interface, timeout=300)
-        session.run("ifconfig " +  self.default_network_interface, timeout=20)
+        session.run("netcfg %s up" % self.default_network_interface, timeout=20)
+        session.run("netcfg %s dhcp" % self.default_network_interface, timeout=300)
+        session.run("ifconfig " + self.default_network_interface, timeout=20)
 
 
     def _enable_adb_over_tcpip(self):
